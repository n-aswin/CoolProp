--- conflicted
+++ resolved
@@ -273,13 +273,8 @@
     virtual void calc_specify_phase(phases phase){throw NotImplementedError("This backend does not implement calc_specify_phase function");};
     /// Using this backend, unspecify the phase
     virtual void calc_unspecify_phase(void){throw NotImplementedError("This backend does not implement calc_unspecify_phase function");};
-<<<<<<< HEAD
     /// Using this backend, get a vector of fluid names
-	virtual std::vector<std::string> calc_fluid_names(void){throw NotImplementedError("This backend does not implement fluid_names function");};
-=======
-    /// Using this backend get a vector of fluid names
 	virtual std::vector<std::string> calc_fluid_names(void){throw NotImplementedError("This backend does not implement calc_fluid_names function");};
->>>>>>> aff594bb
     /// Using this backend, calculate a phase given by the state string
     /// @param state A string that describes the state desired, one of "hs_anchor", "critical"/"crit", "reducing"
     virtual const CoolProp::SimpleState & calc_state(const std::string &state){throw NotImplementedError("calc_state is not implemented for this backend");};
