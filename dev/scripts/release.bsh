--- conflicted
+++ resolved
@@ -5,19 +5,6 @@
   echo "Only one argument should be passed to this script - the version that will be released; like \"release.bsh 5.0.0\" or \"release.bsh nightly\"."
   exit 1
 fi
-<<<<<<< HEAD
-echo "DRYRUN=$DRYRUN"
-CPVERSION="$1"
-BASEDIR="$HOME/buildbot/server-master/public_html"
-BINFOLDER="binaries"
-DOCFOLDER="sphinx"
-#
-#SFUSER="ibell"
-#SFPASS="$HOME/etc_opt/id_ibell"
-#
-SFUSER="jorritw"
-SFPASS="$HOME/etc_opt/id_jorritw"
-=======
 #
 CPVERSION="$1"
 BASEDIR="$HOME/buildbot/server-master/public_html"
@@ -26,7 +13,6 @@
 SEPARATOR="----------------------------------"
 #
 SFUSER="jorritw" # ibell or jorritw 
->>>>>>> fbba5b2e
 #
 # Change the folder
 pushd ${BASEDIR}
@@ -42,30 +28,6 @@
     echo "Dry run; skipping folder date"
     RSYNC_DRY_RUN=--dry-run
 else
-<<<<<<< HEAD
-    echo "Zipping up the docs and moving them into the $BINFOLDER folder for staging"
-    rm -f documentation.zip
-    zip -rq documentation.zip $DOCFOLDER/*
-    mkdir -p "$BINFOLDER/docs"
-    cp documentation.zip "$BINFOLDER/docs"
-    echo "Uploading the python binaries to pypi"
-    twine upload $BINFOLDER/Python/*.whl $BINFOLDER/Python/*.tar.gz
-    #
-    NEWEST=$(find "$BINFOLDER" ! -type d -printf "%T@ %p\n" | sort -n | tail -n1)
-    FDATE=${NEWEST:0:10}
-    FNAME=${NEWEST:22}
-    echo "Changing the folder date to the newest file date - $(date -d @$FDATE +%F)"
-    touch -r "$FNAME" "$BINFOLDER"
-    #
-    RSYNC_DRY_RUN=
-fi
-#
-RSYNC_AUTH="-e \"ssh -i $SFPASS\""
-echo "Copying the binaries to SourceForge"
-rsync $RSYNC_AUTH $RSYNC_DRY_RUN -a --no-perms -z --stats "$BINFOLDER/" $SFUSER@frs.sourceforge.net:/home/frs/project/coolprop/CoolProp/$CPVERSION
-echo "Publishing the docs on SourceForge"
-rsync $RSYNC_AUTH $RSYNC_DRY_RUN -a --no-perms -z --stats "$DOCFOLDER/" $SFUSER@web.sourceforge.net:/home/project-web/coolprop/htdocs
-=======
     if [ "$CPVERSION" = "nightly" ]; then
         rm -rf "$BINFOLDER/docs"
         CPVERSION="$CPVERSION"/$(date +%F)
@@ -94,7 +56,6 @@
     echo "Publishing the docs on SourceForge"
     rsync $RSYNC_DRY_RUN $RSYNC_OPTS "$DOCFOLDER/" frs.sf.net-$SFUSER:/home/project-web/coolprop/htdocs
 fi
->>>>>>> fbba5b2e
 # Change back to where we came from
 popd
 echo " " 
